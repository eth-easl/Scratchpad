--- conflicted
+++ resolved
@@ -4,11 +4,6 @@
 import torch.nn as nn
 from flashinfer.norm import (
     fused_add_rmsnorm,
-<<<<<<< HEAD
-=======
-    # gemma_fused_add_rmsnorm,
-    # gemma_rmsnorm,
->>>>>>> a9c570e2
     rmsnorm,
 )
 from scratchpad.model_executor.custom_op import CustomOp
@@ -53,49 +48,4 @@
         if residual is None:
             return x
         else:
-<<<<<<< HEAD
-            return x, residual
-=======
-            return x, residual
-
-
-# class GemmaRMSNorm(CustomOp):
-#     def __init__(
-#         self,
-#         hidden_size: int,
-#         eps: float = 1e-6,
-#     ) -> None:
-#         super().__init__()
-#         self.weight = nn.Parameter(torch.zeros(hidden_size))
-#         self.variance_epsilon = eps
-
-#     def forward_native(
-#         self,
-#         x: torch.Tensor,
-#         residual: Optional[torch.Tensor] = None,
-#     ) -> Union[torch.Tensor, Tuple[torch.Tensor, torch.Tensor]]:
-#         orig_dtype = x.dtype
-#         if residual is not None:
-#             x = x + residual
-#             residual = x
-
-#         x = x.float()
-#         variance = x.pow(2).mean(dim=-1, keepdim=True)
-#         x = x * torch.rsqrt(variance + self.variance_epsilon)
-#         x = x * (1.0 + self.weight.float())
-#         x = x.to(orig_dtype)
-#         return x if residual is None else (x, residual)
-
-#     def forward_cuda(
-#         self,
-#         x: torch.Tensor,
-#         residual: Optional[torch.Tensor] = None,
-#     ) -> Union[torch.Tensor, Tuple[torch.Tensor, torch.Tensor]]:
-#         if residual is not None:
-#             gemma_fused_add_rmsnorm(
-#                 x, residual, self.weight.data, self.variance_epsilon
-#             )
-#             return x, residual
-#         out = gemma_rmsnorm(x, self.weight.data, self.variance_epsilon)
-#         return out
->>>>>>> a9c570e2
+            return x, residual